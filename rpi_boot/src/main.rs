--- conflicted
+++ resolved
@@ -8,11 +8,8 @@
 use crate::systimer::SystemTimer;
 use alloc::alloc::alloc;
 use alloc::boxed::Box;
-<<<<<<< HEAD
 use alloc::vec::Vec;
-=======
 use allocator::define_global_allocator;
->>>>>>> 5c8799bf
 use arch_hal::cpu;
 use arch_hal::debug_uart;
 use arch_hal::exceptions;
@@ -225,7 +222,6 @@
         cpu::registers::PARange::PA56bits64PB => 56,
     };
     let ipa_space = 1usize << parange;
-<<<<<<< HEAD
     let mut paging_data: Vec<Stage2PagingSetting> = Vec::new();
     dtb.find_node(Some("memory"), None, &mut |addr, size| {
         let memory_last: Option<&Stage2PagingSetting> = paging_data.last();
@@ -267,38 +263,7 @@
         types: Stage2PageTypes::Device,
     });
     println!("Stage2Paging: {:#?}", paging_data);
-    Stage2Paging::init_stage2paging(&paging_data).unwrap();
-=======
-    const PAGE_SIZE: usize = 0x1000;
-    let mut paging_data = [
-        // Stage2PagingSetting {
-        //     ipa: 0,
-        //     pa: 0,
-        //     size: 0xfff000,
-        // },
-        // Stage2PagingSetting {
-        //     ipa: 0xfff000 + 0x1000,
-        //     pa: 0xfff000 + 0x1000,
-        //     size: PL011_UART_ADDR - 0xfff000 - 0x1000,
-        // },
-        // Stage2PagingSetting {
-        //     ipa: PL011_UART_ADDR + 0x1000,
-        //     pa: PL011_UART_ADDR + 0x1000,
-        //     size: ipa_space - PL011_UART_ADDR - 0x1000,
-        // },
-        Stage2PagingSetting {
-            ipa: 0,
-            pa: 0,
-            size: PL011_UART_ADDR,
-        },
-        Stage2PagingSetting {
-            ipa: PL011_UART_ADDR + 0x1000,
-            pa: PL011_UART_ADDR + 0x1000,
-            size: ipa_space - PL011_UART_ADDR - 0x1000,
-        },
-    ];
     Stage2Paging::init_stage2paging(&paging_data, &GLOBAL_ALLOCATOR).unwrap();
->>>>>>> 5c8799bf
     Stage2Paging::enable_stage2_translation();
     println!("paging success!!!");
 
@@ -313,17 +278,10 @@
     let modified = unsafe { modified.assume_init() };
     let dtb_modified = DtbParser::init(modified.as_ptr() as usize).unwrap();
     println!("set up linux data");
-<<<<<<< HEAD
-
-    let mut reserved_memory = allocator::trim_for_boot(0x1000 * 0x1000 * 128).unwrap();
-=======
-    // workaround
-    let tmp = Box::new(1);
-    drop(tmp);
+
     let mut reserved_memory = GLOBAL_ALLOCATOR
         .trim_for_boot(0x1000 * 0x1000 * 128)
         .unwrap();
->>>>>>> 5c8799bf
     println!("allocator closed");
     reserved_memory.push((program_start, program_end));
 
