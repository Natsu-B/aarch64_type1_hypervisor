--- conflicted
+++ resolved
@@ -127,22 +127,22 @@
 ]
 
 [[package]]
-<<<<<<< HEAD
-name = "gic"
-version = "0.1.0"
-dependencies = [
- "cpu",
- "mutex",
- "typestate",
- "typestate_macro",
-=======
 name = "gdb_remote"
 version = "0.1.0"
 dependencies = [
  "aarch64_test",
  "byte_stream",
  "print",
->>>>>>> f0cb6d55
+]
+
+[[package]]
+name = "gic"
+version = "0.1.0"
+dependencies = [
+ "cpu",
+ "mutex",
+ "typestate",
+ "typestate_macro",
 ]
 
 [[package]]
