use crate::stage2::Stage2PageTypes;
use typestate::bitregs;

bitregs! {
    /// VMSAv8-64 Stage 2 Table descriptor format (48-bit output address)
    /// Applies to 4KB, 16KB, and 64KB granules.
    /// Assumptions:
    ///   - FEAT_LPA2 is NOT in use (i.e., VTCR_EL2.DS == 0): bits[49:48] are RES0 and
    ///     52-bit output addresses are not described by descriptors. See VTCR_EL2.DS.
    ///   - Stage 2 Table descriptors carry no NSTable/APTable/PXNTable/UXNTable fields.
    pub(crate) struct Stage2_48bitTableDescriptor: u64 {
        // Descriptor type for a Table: must be 0b11.
        reserved@[1:0] [res1],

        // Lower attribute bits in a Table descriptor at Stage 2 are ignored by hardware.
        // (e.g., SH[1:0] at [9:8] are ignored for Table descriptors)
        reserved@[11:2] [ignore],

        // Next-level table address (alignment depends on granule)
        //   - 4KB granule:  [47:12] used
        //   - 16KB granule: [47:14] used
        //   - 64KB granule: [47:16] used
        pub(crate) ntla@[47:12],

        // For 48-bit OA (no FEAT_LPA2 / DS==0), these bits are RES0 in translation descriptors.
        reserved@[50:48] [res0],

        // Upper bits in Stage 2 Table descriptors are ignored by hardware.
        reserved@[58:51] [ignore],

        // Stage 2 Table descriptors define no NSTable/APTable/UXNTable/PXNTable:
        // always RES0/ignored irrespective of permission indirection (S2PIE).
        reserved@[62:59] [res0],

        // Bit[63] (NSTable) exists only at Stage 1; at Stage 2 this is RES0.
        reserved@[63:63] [res0],
    }
}

impl Stage2_48bitTableDescriptor {
    /// Build a valid Stage-2 *table* descriptor (DS==0, 48-bit OA).
    /// `next_table` is the PA of the next-level table; lower alignment bits are ignored.
    #[inline]
    pub(crate) fn new_descriptor(next_table: u64) -> u64 {
        // Keep OA within [47:0] and zero below bit 12 (covers 4K superset; 16K/64K alignments are stricter).
        Self::new().set_raw(Self::ntla, next_table).bits()
    }
}

bitregs! {
    /// VMSAv8-64 Stage 2 Block/Page descriptor format (48-bit OA)
    /// Valid for 4KB, 16KB, and 64KB granules.
    /// Leaf entries appear at level 1 or 2 (no blocks at level 3).
    pub(crate) struct Stage2_48bitLeafDescriptor: u64 {
        // Descriptor type = Block (bits[1:0] == 0b01)
        // Descriptor type = Page  (bits[1:0] == 0b11)
        pub(crate) ty@[1:0] as DescriptorType {
            Block = 0b01,
            Page  = 0b11,
        },

        // MemAttr[3:0] — Stage-2 memory type & cacheability (Device/Normal, inner/outer).
        // NOTE (FEAT_S2FWB): When implemented and enabled (HCR_EL2.FWB==1),
        //   the combination rules for S1/S2 cacheability follow S2FWB semantics.
        //   currently only S2FWD is disabled is supported.
        pub(crate) mem_attr@[5:2] as MemAttr {
            // Device-nGnRnE memory
            Device_nGnRnE = 0b0000,
            // Device-nGnRE memory
            Device_nGnRE = 0b0001,
            // Device-nGRE memory
            Device_nGRE = 0b0010,
            // Device-GRE memory
            Device_GRE = 0b0011,
            // When FEAT_MTE_PERM is implemented, Outer/Inner Write-Back Cacheable
            Reserved = 0b0100,
            // Outer/Inner Non-cacheable
            BothNonCacheable = 0b0101,
            // Outer Non-cacheable Inner Write-Through Cacheable
            OuterNonCacheableInnerWriteThroughCacheable = 0b0110,
            // Outer Non-cacheable Inner Write-Back Cacheable
            OuterNonCacheableInnerWriteBackCacheable = 0b0111,
            // Outer Write-Through Cacheable Inner Non-cacheable
            OuterWriteThroughCacheableInnerNonCacheable = 0b1001,
            // Outer/Inner Write-Through Cacheable
            BothWriteThroughCacheable = 0b1010,
            // Outer Write-Through Cacheable Inner Write-Back Cacheable
            OuterWriteThroughCacheableInnerWriteBackCacheable = 0b1011,
            // Outer Write-Back Cacheable Inner Non-cacheable
            OuterWriteBackCacheableInnerNonCacheable = 0b1101,
            // Outer Write-Back Cacheable Inner Write-Through Cacheable
            OuterWriteBackCacheableInnerWriteThroughCacheable = 0b1110,
            // Outer/Inner Write-Back Cacheable,
            BothWriteBackCacheable = 0b1111,
        },

        // S2AP[1:0] — Stage-2 access permissions (combined with Stage-1 permissions).
        // NOTE (FEAT_HAFDBS family): With hardware-managed Access/Dirty state,
        //   DBM can interact with S2AP for write-dirty tracking.
        pub(crate) s2ap@[7:6] as AccessPermission {
            NoDataAccess = 0b00,
            ReadOnly = 0b01,
            WriteOnly = 0b10,
            ReadWrite = 0b11,
        },

        // SH — Shareability for Normal memory:
        //   0b00=Non-shareable, 0b10=Outer Shareable, 0b11=Inner Shareable.
        // NOTE (FEAT_LPA2; VTCR_EL2.DS==1):
        //   bits[9:8] are repurposed as OA[51:50] (upper output address bits);
        //   in that case shareability is selected by VTCR_EL2.SH0 (not in the descriptor).
        pub(crate) sh@[9:8] as Shareability {
            NonSharable = 0b00,
            OuterSharable = 0b10,
            InnerSharable = 0b11,
        },

        // AF — Access Flag:
        //   0: first access takes AF fault (unless hardware AF update is enabled),
        //   1: access permitted (subject to permissions).
        pub(crate) af@[10:10],

        // [11] — not used at Stage 2 (nG is Stage-1 only). Must be RES0.
        reserved@[11:11] [res0],

        union block_and_page@[47:12] {
            view block {
                reserved@[15:12] [res0],
                // nT — “No-translate” hint for size-change sequences.
                //   Requires FEAT_BBML1. When set, implementation may avoid caching this
                //   translation and can fault instead of caching to avoid TLB conflicts.
                //   Otherwise: RES0.
                pub(crate) nt@[16:16],

                reserved@[20:17] [res0],

                // OA base — Output Address (Block address).
                // Block lower bits are zeroed according to level & TG:
                //   TG=4KB : L0->512GiB (OA[47:39] valid) L1->1GiB (OA[47:30] valid), L2->2MiB (OA[47:21] valid)
                //   TG=16KB: L1->512MiB (OA[47:34]),  L2->32MiB (OA[47:25])
                //   TG=64KB: L1->256MiB (OA[47:36]),  L2->512KiB (OA[47:29])
                // We model the superset slice and expect SW to keep the extra low bits zero.
                // NOTE (FEAT_LPA2; VTCR_EL2.DS==1):
                //   OA[49:48] live in descriptor bits[49:48], and OA[51:50] live in bits[9:8].
                pub(crate)block_oab@[47:21],
            }

            view page {
                // OA base — Output Address (Page address).
                // Block lower bits are zeroed according to level & TG:
                //   TG=4KB  : (OA[47:12] valid)
                //   TG=16KB : (OA[47:14] valid)
                //   TG=64KB : (OA[47:16] valid)
                pub(crate) page_oab@[47:12],
            }
        }

        // Keep these RES0 in the 48-bit OA format (they carry OA bits when DS==1).
        // NOTE (FEAT_LPA2; VTCR_EL2.DS==1): bits[49:48] hold OA[49:48].
        reserved@[50:48] [res0],

        // DBM — Dirty Bit Modifier (hardware dirty logging support).
        //   Requires FEAT_HAFDBS (and related dirty-state features). Otherwise: RES0.
        pub(crate) dbm@[51:51],

        // Contiguous — 16 adjacent entries hint a larger mapping.
        //   Performance hint; implementations may ignore.
        //   NOTE (FEAT_BBML1/BBML2): update/relaxation rules for TLB conflicts may differ.
        pub(crate) contiguous@[52:52],

        // Execute-never control:
        //   Without FEAT_XNX: bit[54] is a single XN for all ELs; bit[53] is RES0.
        //   With    FEAT_XNX: [54]=UXN (EL0 XN), [53]=PXN (EL1+ XN).
        pub(crate) xn@[54:53],

        // NS — Security attribute of the *output* address.
        //   Secure state translations only: 0=Secure, 1=Non-secure.
        //   Non-secure translations: architecturally ignored/treated as Non-secure.
        pub(crate) ns@[55:55],

        // Software-reserved (ignored by hardware).
        pub(crate) sw@[57:56],

        // AssuredOnly (bit[58]) — only when FEAT_THE is implemented AND enabled by VTCR_EL2.
        //   If FEAT_THE is not implemented or not enabled for Stage 2: RES0.
        //   NOTE: If the Stage-2 translation system is 128-bit (VTCR_EL2.D128==1),
        //   this field is defined RES0 by the architecture.
        pub(crate) assured_only@[58:58],

        // Implementation-defined / ignored by CPU.
        //   Some SMMUs may internally use these, but the PE treats them as ignored.
        reserved@[59:59] [ignore],
        reserved@[62:60] [ignore],

        // Top bit must be RES0 (kept for forward compatibility).
        reserved@[63:63] [res0],
    }
}

impl Stage2_48bitLeafDescriptor {
    /// Build a Stage-2 *block* descriptor (L1/L2). `level` is the translation level (1 or 2).
    /// We mask to the [47:21] superset and leave finer-grained alignment to the caller.
    #[inline]
<<<<<<< HEAD
    pub(crate) fn new_block(pa: u64, level: i8, s2ap: AccessPermission, executable: bool) -> u64 {
=======
    pub(crate) fn new_block(pa: u64, level: i8, types: Stage2PageTypes) -> u64 {
>>>>>>> d54998a4
        let _aligned_bits = match level {
            1 => 1 << 30, // 1GiB
            2 => 1 << 21, // 2MiB
            _ => unreachable!(),
        };
        debug_assert_eq!(pa & (_aligned_bits - 1), 0);

        let (mem_attr, sh) = match types {
            Stage2PageTypes::Normal => {
                (MemAttr::BothWriteBackCacheable, Shareability::InnerSharable)
            }
            Stage2PageTypes::Device => (MemAttr::Device_nGnRnE, Shareability::NonSharable),
        };

        Self::new()
<<<<<<< HEAD
            .set_enum(Self::mem_attr, MemAttr::BothWriteBackCacheable)
            .set_enum(Self::s2ap, s2ap)
            .set_enum(Self::sh, Shareability::InnerSharable)
=======
            .set_enum(Self::mem_attr, mem_attr)
            .set_enum(Self::s2ap, AccessPermission::ReadWrite)
            .set_enum(Self::sh, sh)
>>>>>>> d54998a4
            .set_enum(Self::ty, DescriptorType::Block)
            .set_raw(Self::block_oab, pa)
            .set(Self::af, 0b1)
            .set(Self::xn, xn_field(executable))
            .bits()
    }

    /// Build a Stage-2 *page* descriptor (L3). We use the same [47:12] superset.
    #[inline]
<<<<<<< HEAD
    pub(crate) fn new_page(pa: u64, s2ap: AccessPermission, executable: bool) -> u64 {
        Self::new()
            .set_enum(Self::mem_attr, MemAttr::BothWriteBackCacheable)
            .set_enum(Self::s2ap, s2ap)
            .set_enum(Self::sh, Shareability::InnerSharable)
=======
    pub(crate) fn new_page(pa: u64, types: Stage2PageTypes) -> u64 {
        let (mem_attr, sh) = match types {
            Stage2PageTypes::Normal => {
                (MemAttr::BothWriteBackCacheable, Shareability::InnerSharable)
            }
            Stage2PageTypes::Device => (MemAttr::Device_nGnRnE, Shareability::NonSharable),
        };

        Self::new()
            .set_enum(Self::mem_attr, mem_attr)
            .set_enum(Self::s2ap, AccessPermission::ReadWrite)
            .set_enum(Self::sh, sh)
>>>>>>> d54998a4
            .set_enum(Self::ty, DescriptorType::Page)
            .set_raw(Self::page_oab, pa)
            .set(Self::af, 0b1)
            .set(Self::xn, xn_field(executable))
            .bits()
    }

    #[inline]
    pub(crate) fn clear_access_and_dirty(desc: u64) -> u64 {
        Self::from_bits(desc)
            .set(Self::af, 0)
            .set(Self::dbm, 0)
            .bits()
    }
}

#[inline]
fn xn_field(executable: bool) -> u64 {
    if executable { 0b00 } else { 0b10 }
}<|MERGE_RESOLUTION|>--- conflicted
+++ resolved
@@ -201,11 +201,7 @@
     /// Build a Stage-2 *block* descriptor (L1/L2). `level` is the translation level (1 or 2).
     /// We mask to the [47:21] superset and leave finer-grained alignment to the caller.
     #[inline]
-<<<<<<< HEAD
-    pub(crate) fn new_block(pa: u64, level: i8, s2ap: AccessPermission, executable: bool) -> u64 {
-=======
     pub(crate) fn new_block(pa: u64, level: i8, types: Stage2PageTypes) -> u64 {
->>>>>>> d54998a4
         let _aligned_bits = match level {
             1 => 1 << 30, // 1GiB
             2 => 1 << 21, // 2MiB
@@ -219,17 +215,12 @@
             }
             Stage2PageTypes::Device => (MemAttr::Device_nGnRnE, Shareability::NonSharable),
         };
+        let executable = matches!(types, Stage2PageTypes::Normal);
 
         Self::new()
-<<<<<<< HEAD
-            .set_enum(Self::mem_attr, MemAttr::BothWriteBackCacheable)
-            .set_enum(Self::s2ap, s2ap)
-            .set_enum(Self::sh, Shareability::InnerSharable)
-=======
             .set_enum(Self::mem_attr, mem_attr)
             .set_enum(Self::s2ap, AccessPermission::ReadWrite)
             .set_enum(Self::sh, sh)
->>>>>>> d54998a4
             .set_enum(Self::ty, DescriptorType::Block)
             .set_raw(Self::block_oab, pa)
             .set(Self::af, 0b1)
@@ -239,13 +230,6 @@
 
     /// Build a Stage-2 *page* descriptor (L3). We use the same [47:12] superset.
     #[inline]
-<<<<<<< HEAD
-    pub(crate) fn new_page(pa: u64, s2ap: AccessPermission, executable: bool) -> u64 {
-        Self::new()
-            .set_enum(Self::mem_attr, MemAttr::BothWriteBackCacheable)
-            .set_enum(Self::s2ap, s2ap)
-            .set_enum(Self::sh, Shareability::InnerSharable)
-=======
     pub(crate) fn new_page(pa: u64, types: Stage2PageTypes) -> u64 {
         let (mem_attr, sh) = match types {
             Stage2PageTypes::Normal => {
@@ -253,12 +237,12 @@
             }
             Stage2PageTypes::Device => (MemAttr::Device_nGnRnE, Shareability::NonSharable),
         };
+        let executable = matches!(types, Stage2PageTypes::Normal);
 
         Self::new()
             .set_enum(Self::mem_attr, mem_attr)
             .set_enum(Self::s2ap, AccessPermission::ReadWrite)
             .set_enum(Self::sh, sh)
->>>>>>> d54998a4
             .set_enum(Self::ty, DescriptorType::Page)
             .set_raw(Self::page_oab, pa)
             .set(Self::af, 0b1)
