#![no_std]
#![no_main]

extern crate alloc;

#[cfg(not(target_arch = "aarch64"))]
compile_error!("This test is intended to run on aarch64 targets only");

use aarch64_test::exit_failure;
use aarch64_test::exit_success;
use allocator;
use core::arch::asm;
use core::ptr;
use core::sync::atomic::AtomicBool;
use core::sync::atomic::Ordering;
use cpu::registers::PARange;
use paging::stage2::Stage2PageTypes;
use paging::stage2::Stage2Paging;
use paging::stage2::Stage2PagingSetting;
use print::debug_uart;
use print::println;

const UART_BASE: usize = 0x900_0000;
const UART_CLOCK_HZ: u32 = 48 * 1_000_000;
static HEAP_READY: AtomicBool = AtomicBool::new(false);
const TEST_HEAP_SIZE: usize = 8 * 1024 * 1024;
static mut TEST_HEAP: [u8; TEST_HEAP_SIZE] = [0; TEST_HEAP_SIZE];
static ALLOCATOR: allocator::DefaultAllocator = allocator::DefaultAllocator::new();

#[unsafe(no_mangle)]
extern "C" fn efi_main() -> ! {
    debug_uart::init(UART_BASE, UART_CLOCK_HZ);
    match run() {
        Ok(()) => {
            println!("stage2 translation test: PASS");
            exit_success();
        }
        Err(err) => {
            println!("stage2 translation test: FAIL: {}", err);
            exit_failure();
        }
    }
}

fn run() -> Result<(), &'static str> {
    setup_allocator()?;
    let baseline = Stage2State::snapshot();

    let (settings, ipa_points, expected_pas) = build_stage2_scenario()?;
    Stage2Paging::init_stage2paging(&settings, &ALLOCATOR).map_err(|_| {
        baseline.restore();
        "stage2 init failed"
    })?;
    Stage2Paging::enable_stage2_translation();

    for (ipa, expected) in ipa_points.iter().zip(expected_pas.iter()) {
        let translated = match Stage2Paging::ipa_to_pa(*ipa) {
            Ok(pa) => pa,
            Err(_) => {
                baseline.restore();
                return Err("stage2 translation faulted");
            }
        };
        if translated != *expected {
            baseline.restore();
            return Err("stage2 translation mismatch");
        }
    }

    baseline.restore();
    Ok(())
}

fn build_stage2_scenario()
-> Result<([Stage2PagingSetting; 3], [usize; 3], [usize; 3]), &'static str> {
    let limit = parange_limit_bytes().ok_or("unknown parange")?;
    let first_size = 1usize << 30; // 1 GiB block
    let second_size = 2usize << 20; // 2 MiB block
    let third_size = 3 * 0x1000; // 12 KiB page coverage

    let total_ipa = first_size + second_size + third_size;
    if total_ipa > limit {
        return Err("parange too small for stage2 test");
    }

    let first_pa = 0x2000_0000usize;
    let second_pa = 0x4000_0000usize;
    let third_pa = 0x6000_0000usize;
    if (third_pa + third_size) > limit {
        return Err("physical mapping exceeds parange");
    }

    let stage2 = [
        Stage2PagingSetting {
            ipa: 0,
            pa: first_pa,
            size: first_size,
<<<<<<< HEAD
            read: true,
            write: true,
            executable: true,
=======
            types: Stage2PageTypes::Normal,
>>>>>>> d54998a4
        },
        Stage2PagingSetting {
            ipa: first_size,
            pa: second_pa,
            size: second_size,
<<<<<<< HEAD
            read: true,
            write: true,
            executable: true,
=======
            types: Stage2PageTypes::Normal,
>>>>>>> d54998a4
        },
        Stage2PagingSetting {
            ipa: first_size + second_size,
            pa: third_pa,
            size: third_size,
<<<<<<< HEAD
            read: true,
            write: true,
            executable: true,
=======
            types: Stage2PageTypes::Normal,
>>>>>>> d54998a4
        },
    ];

    let ipa_points = [
        0x1234_5000usize,
        first_size + 0x1000,
        first_size + second_size + 0x2000,
    ];
    let expected_pas = [
        first_pa + 0x1234_5000usize,
        second_pa + 0x1000usize,
        third_pa + 0x2000usize,
    ];

    Ok((stage2, ipa_points, expected_pas))
}

fn parange_limit_bytes() -> Option<usize> {
    cpu::get_parange().map(|range| match range {
        PARange::PA32bits4GB => 1usize << 32,
        PARange::PA36bits64GB => 1usize << 36,
        PARange::PA40bits1TB => 1usize << 40,
        PARange::PA42bits4TB => 1usize << 42,
        PARange::PA44bits16TB => 1usize << 44,
        PARange::PA48bits256TB => 1usize << 48,
        PARange::PA52bits4PB => 1usize << 52,
        PARange::PA56bits64PB => 1usize << 56,
    })
}

struct Stage2State {
    vtcr: u64,
    vttbr: u64,
    hcr: u64,
}

impl Stage2State {
    fn snapshot() -> Self {
        Self {
            vtcr: read_vtcr_el2(),
            vttbr: read_vttbr_el2(),
            hcr: cpu::get_hcr_el2(),
        }
    }

    fn restore(&self) {
        const HCR_VM_BIT: u64 = 1 << 0;
        let mut current_hcr = cpu::get_hcr_el2();
        current_hcr &= !HCR_VM_BIT;
        cpu::set_hcr_el2(current_hcr);
        cpu::set_vtcr_el2(self.vtcr);
        cpu::set_vttbr_el2(self.vttbr);
        cpu::flush_tlb_el2_el1();
        cpu::set_hcr_el2(self.hcr);
        cpu::isb();
    }
}

fn read_vtcr_el2() -> u64 {
    let val: u64;
    unsafe { asm!("mrs {val}, vtcr_el2", val = out(reg) val) };
    val
}

fn read_vttbr_el2() -> u64 {
    let val: u64;
    unsafe { asm!("mrs {val}, vttbr_el2", val = out(reg) val) };
    val
}

fn setup_allocator() -> Result<(), &'static str> {
    if HEAP_READY.load(Ordering::SeqCst) {
        return Ok(());
    }
    ALLOCATOR.init();
    let heap_start = ptr::addr_of_mut!(TEST_HEAP) as *mut u8 as usize;
    let heap_size = TEST_HEAP_SIZE;
    ALLOCATOR.add_available_region(heap_start, heap_size)?;
    ALLOCATOR.finalize()?;
    HEAP_READY.store(true, Ordering::SeqCst);
    Ok(())
}

#[panic_handler]
fn panic_handler(info: &core::panic::PanicInfo<'_>) -> ! {
    println!("PANIC: {}", info);
    exit_failure()
}<|MERGE_RESOLUTION|>--- conflicted
+++ resolved
@@ -95,37 +95,19 @@
             ipa: 0,
             pa: first_pa,
             size: first_size,
-<<<<<<< HEAD
-            read: true,
-            write: true,
-            executable: true,
-=======
             types: Stage2PageTypes::Normal,
->>>>>>> d54998a4
         },
         Stage2PagingSetting {
             ipa: first_size,
             pa: second_pa,
             size: second_size,
-<<<<<<< HEAD
-            read: true,
-            write: true,
-            executable: true,
-=======
             types: Stage2PageTypes::Normal,
->>>>>>> d54998a4
         },
         Stage2PagingSetting {
             ipa: first_size + second_size,
             pa: third_pa,
             size: third_size,
-<<<<<<< HEAD
-            read: true,
-            write: true,
-            executable: true,
-=======
             types: Stage2PageTypes::Normal,
->>>>>>> d54998a4
         },
     ];
 
