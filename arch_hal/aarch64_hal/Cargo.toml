[package]
name = "aarch64_hal"
version = "0.1.0"
edition = "2024"

[features]
default = ["paging"]
paging = ["dep:paging"]
uefi-test = ["dep:aarch64_test"]

[dependencies]
paging = { path = "./paging", optional = true }
print = { path = "./print" }
cpu = { path = "./cpu" }
exceptions = { path = "./exceptions" }
aarch64_test = { path = "./aarch64_test", optional = true }
psci = { path = "./psci" }
<<<<<<< HEAD
gic = { path = "./gic" }
=======
timer = { path = "./timer" }
>>>>>>> 63ae2459
<|MERGE_RESOLUTION|>--- conflicted
+++ resolved
@@ -15,8 +15,5 @@
 exceptions = { path = "./exceptions" }
 aarch64_test = { path = "./aarch64_test", optional = true }
 psci = { path = "./psci" }
-<<<<<<< HEAD
 gic = { path = "./gic" }
-=======
-timer = { path = "./timer" }
->>>>>>> 63ae2459
+timer = { path = "./timer" }