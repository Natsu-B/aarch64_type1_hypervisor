--- conflicted
+++ resolved
@@ -113,11 +113,12 @@
     elr_el2
 }
 
-<<<<<<< HEAD
 pub fn get_mpidr_el1() -> u64 {
     let val: u64;
     unsafe { asm!("mrs {val}, mpidr_el1", val = out(reg) val) };
-=======
+    val
+}
+
 pub fn get_hcr_el2() -> u64 {
     let hcr_el2: u64;
     unsafe { asm!("mrs {}, hcr_el2", out(reg) hcr_el2) };
@@ -145,7 +146,6 @@
 pub fn get_sctlr_el2() -> u64 {
     let val: u64;
     unsafe { asm!("mrs {val}, sctlr_el2", val = out(reg) val) };
->>>>>>> f0cb6d55
     val
 }
 
@@ -246,7 +246,6 @@
     id.get_enum(ID_AA64MMFR0_EL1::parange)
 }
 
-<<<<<<< HEAD
 /// Return a CPU-specific ID composed from MPIDR_EL1.AFF{0..3}.
 /// The returned ID layout is compatible with the PSCI CPU_ON `target_cpu` argument.
 pub fn get_current_core_id() -> CoreAffinity {
@@ -257,7 +256,8 @@
     let aff3 = mpidr_el1.get(MPIDR_EL1::aff3);
 
     CoreAffinity::new(aff0, aff1 as u8, aff2 as u8, aff3 as u8)
-=======
+}
+
 pub fn va_to_ipa_el2(va: u64) -> Option<u64> {
     let par_after: u64;
 
@@ -281,5 +281,4 @@
 
     let ipa = par_after & 0x0000_FFFF_FFFF_F000;
     Some(ipa | (va & 0xFFF))
->>>>>>> f0cb6d55
 }