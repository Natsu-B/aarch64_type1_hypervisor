#![no_std]
#![feature(once_cell_get_mut)]
#![feature(sync_unsafe_cell)]

pub mod pl011;
use core::cell::SyncUnsafeCell;
use core::fmt::Write;
use core::fmt::{self};

<<<<<<< HEAD
use pl011::Pl011Uart;

#[deprecated(note = "DEBUG_UART uses SyncUnsafeCell so do not use it in multicore system")]
pub static DEBUG_UART: SyncUnsafeCell<Option<Pl011Uart>> = SyncUnsafeCell::new(None);
=======
use mutex::RawSpinLock;
use pl011::Pl011Uart;

pub static DEBUG_UART: RawSpinLock<OnceCell<Pl011Uart>> = RawSpinLock::new(OnceCell::new());
>>>>>>> 97c57ccb

#[macro_export]
macro_rules! print {
    ($($arg:tt)*) => ($crate::_print(format_args!($($arg)*)));
}

#[macro_export]
macro_rules! println {
    () => ($crate::print!("\n"));
    ($fmt:expr, $($arg:tt)+) => ($crate::print!(concat!($fmt, "\n"), $($arg)*));
    ($fmt:expr) => ($crate::print!(concat!($fmt, "\n")));
}

#[macro_export]
macro_rules! pr_trace {
    () => {
        $crate::print!("{}:{}\n", file!(), line!())
    };
}

pub mod debug_uart {
    use pl011::Pl011Uart;

    use crate::DEBUG_UART;
    use crate::pl011;

    pub fn init(base_address: usize) {
        let uart = Pl011Uart::new(base_address);
        let debug_uart = unsafe { &mut *DEBUG_UART.get() };
        *debug_uart = Some(uart);
    }

    pub fn enable_atomic() {
        DEBUG_UART.enable_atomic();
    }
}

pub fn _print(args: fmt::Arguments) {
    let uart = unsafe { &mut *(DEBUG_UART.get()) };
    let uart = uart.get_or_insert_with(|| Pl011Uart::new(0x10_7D00_1000));
    uart.write_fmt(args).unwrap();
}<|MERGE_RESOLUTION|>--- conflicted
+++ resolved
@@ -1,23 +1,15 @@
 #![no_std]
-#![feature(once_cell_get_mut)]
-#![feature(sync_unsafe_cell)]
 
 pub mod pl011;
-use core::cell::SyncUnsafeCell;
+
+use core::cell::OnceCell;
 use core::fmt::Write;
 use core::fmt::{self};
 
-<<<<<<< HEAD
-use pl011::Pl011Uart;
-
-#[deprecated(note = "DEBUG_UART uses SyncUnsafeCell so do not use it in multicore system")]
-pub static DEBUG_UART: SyncUnsafeCell<Option<Pl011Uart>> = SyncUnsafeCell::new(None);
-=======
 use mutex::RawSpinLock;
 use pl011::Pl011Uart;
 
 pub static DEBUG_UART: RawSpinLock<OnceCell<Pl011Uart>> = RawSpinLock::new(OnceCell::new());
->>>>>>> 97c57ccb
 
 #[macro_export]
 macro_rules! print {
@@ -46,8 +38,8 @@
 
     pub fn init(base_address: usize) {
         let uart = Pl011Uart::new(base_address);
-        let debug_uart = unsafe { &mut *DEBUG_UART.get() };
-        *debug_uart = Some(uart);
+        let debug_uart = DEBUG_UART.lock();
+        debug_uart.set(uart).unwrap();
     }
 
     pub fn enable_atomic() {
@@ -56,7 +48,7 @@
 }
 
 pub fn _print(args: fmt::Arguments) {
-    let uart = unsafe { &mut *(DEBUG_UART.get()) };
-    let uart = uart.get_or_insert_with(|| Pl011Uart::new(0x10_7D00_1000));
+    let mut debug_uart = DEBUG_UART.lock();
+    let uart = debug_uart.get_mut().unwrap();
     uart.write_fmt(args).unwrap();
 }