--- conflicted
+++ resolved
@@ -564,7 +564,6 @@
     }
 
     #[test]
-<<<<<<< HEAD
     fn raw_rwlock_defaults_to_noop_locking() {
         let lock = RawRwLock::new(0usize);
 
@@ -659,7 +658,9 @@
         }
 
         assert_eq!(*lock.read(), 100);
-=======
+    }
+
+    #[test]
     fn raw_spinlock_no_lock_does_not_unlock_in_atomic_mode() {
         let lock = RawSpinLock::new(0u32);
         lock.enable_atomic();
@@ -684,7 +685,6 @@
         }
 
         assert!(!lock.is_locked());
->>>>>>> 63ae2459
     }
 
     #[test]
